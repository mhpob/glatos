<<<<<<< HEAD
Package: glatos
Type: Package
Title: A package for the Great Lakes Acoustic Telemetry Observation System
Description: Functions useful to members of the Great Lakes Acoustic Telemetry Observation System https://glatos.glos.us; many more broadly relevant to simulating, processing, analysing, and visualizing acoustic telemetry data.
Version: 0.8.0.9012
Date: 2024-09-17
Depends: R (>= 3.6.0)
Imports:
		av,
		data.table,
		dplyr,
		geodist,
		gdistance,
		jsonlite,
		lubridate,
		plotrix,
		raster,
		readxl,
		sf,
		sp,
		zip
Suggests: 
    vdiffr,
    ggplot2,
		gifski,
		knitr,
		mapview,
		methods,
		png,
		purrr,
		rmarkdown,
		terra,
		testthat (>= 3.0.0),
		tint
URL: https://github.com/ocean-tracking-network/glatos
BugReports: https://github.com/ocean-tracking-network/glatos/issues
Authors@R: c(
    person("Christopher", "Holbrook", email = "cholbrook@usgs.gov",
			role = c("cre", "aut")),
    person("Todd", "Hayden", role = "aut"),
		person("Thomas", "Binder", role = "aut"),
		person("Jon", "Pye", role = "aut"),
		person("Mike", "O'Brien", role = "ctb"),
		person("Alex", "Nunes", role = "ctb"),
		person("Angela", "Dini", role = "ctb"),
		person("Ryan", "Gosse", role = "ctb"))
License: GPL-2
LazyLoad: yes
LazyData: true
RoxygenNote: 7.3.2
VignetteBuilder: knitr
Encoding: UTF-8
Roxygen: list(markdown = TRUE)
Config/testthat/edition: 3
=======
Package: glatos
Type: Package
Title: A package for the Great Lakes Acoustic Telemetry Observation System
Description: Functions useful to members of the Great Lakes Acoustic Telemetry Observation System https://glatos.glos.us; many more broadly relevant to simulating, processing, analysing, and visualizing acoustic telemetry data.
Version: 0.8.0
Date: 2024-09-18
Depends: R (>= 3.6.0)
Imports:
		av,
		data.table,
		dplyr,
		geodist,
		gdistance,
		jsonlite,
		lubridate,
		plotrix,
		raster,
		readxl,
		sf,
		sp,
		zip
Suggests: 
    vdiffr,
		gifski,
		knitr,
		methods,
		png,
		rmarkdown,
		terra,
		testthat (>= 3.0.0),
		tint
URL: https://github.com/ocean-tracking-network/glatos
BugReports: https://github.com/ocean-tracking-network/glatos/issues
Authors@R: c(
    person("Christopher", "Holbrook", email = "cholbrook@usgs.gov",
			role = c("cre", "aut")),
    person("Todd", "Hayden", role = "aut"),
		person("Thomas", "Binder", role = "aut"),
		person("Jon", "Pye", role = "aut"),
		person("Mike", "O'Brien", role = "ctb"),
		person("Alex", "Nunes", role = "ctb"),
		person("Angela", "Dini", role = "ctb"),
		person("Ryan", "Gosse", role = "ctb"))
License: GPL-2
LazyLoad: yes
LazyData: true
RoxygenNote: 7.3.2
VignetteBuilder: knitr
Encoding: UTF-8
Roxygen: list(markdown = TRUE)
Config/testthat/edition: 3
>>>>>>> 3b8988fa
<|MERGE_RESOLUTION|>--- conflicted
+++ resolved
@@ -1,10 +1,9 @@
-<<<<<<< HEAD
 Package: glatos
 Type: Package
 Title: A package for the Great Lakes Acoustic Telemetry Observation System
 Description: Functions useful to members of the Great Lakes Acoustic Telemetry Observation System https://glatos.glos.us; many more broadly relevant to simulating, processing, analysing, and visualizing acoustic telemetry data.
-Version: 0.8.0.9012
-Date: 2024-09-17
+Version: 0.8.0
+Date: 2024-09-18
 Depends: R (>= 3.6.0)
 Imports:
 		av,
@@ -25,7 +24,6 @@
     ggplot2,
 		gifski,
 		knitr,
-		mapview,
 		methods,
 		png,
 		purrr,
@@ -52,57 +50,4 @@
 VignetteBuilder: knitr
 Encoding: UTF-8
 Roxygen: list(markdown = TRUE)
-Config/testthat/edition: 3
-=======
-Package: glatos
-Type: Package
-Title: A package for the Great Lakes Acoustic Telemetry Observation System
-Description: Functions useful to members of the Great Lakes Acoustic Telemetry Observation System https://glatos.glos.us; many more broadly relevant to simulating, processing, analysing, and visualizing acoustic telemetry data.
-Version: 0.8.0
-Date: 2024-09-18
-Depends: R (>= 3.6.0)
-Imports:
-		av,
-		data.table,
-		dplyr,
-		geodist,
-		gdistance,
-		jsonlite,
-		lubridate,
-		plotrix,
-		raster,
-		readxl,
-		sf,
-		sp,
-		zip
-Suggests: 
-    vdiffr,
-		gifski,
-		knitr,
-		methods,
-		png,
-		rmarkdown,
-		terra,
-		testthat (>= 3.0.0),
-		tint
-URL: https://github.com/ocean-tracking-network/glatos
-BugReports: https://github.com/ocean-tracking-network/glatos/issues
-Authors@R: c(
-    person("Christopher", "Holbrook", email = "cholbrook@usgs.gov",
-			role = c("cre", "aut")),
-    person("Todd", "Hayden", role = "aut"),
-		person("Thomas", "Binder", role = "aut"),
-		person("Jon", "Pye", role = "aut"),
-		person("Mike", "O'Brien", role = "ctb"),
-		person("Alex", "Nunes", role = "ctb"),
-		person("Angela", "Dini", role = "ctb"),
-		person("Ryan", "Gosse", role = "ctb"))
-License: GPL-2
-LazyLoad: yes
-LazyData: true
-RoxygenNote: 7.3.2
-VignetteBuilder: knitr
-Encoding: UTF-8
-Roxygen: list(markdown = TRUE)
-Config/testthat/edition: 3
->>>>>>> 3b8988fa
+Config/testthat/edition: 3