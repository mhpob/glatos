--- conflicted
+++ resolved
@@ -2,13 +2,8 @@
 Type: Package
 Title: A package for the Great Lakes Acoustic Telemetry Observation System
 Description: Functions useful to members of the Great Lakes Acoustic Telemetry Observation System www.glatos.glos.us; many more broadly relevant to simulating, processing, analysing, and visualizing acoustic telemetry data.
-<<<<<<< HEAD
-Version: 0.2.7
-Date: 2018-06-11
-=======
 Version: 0.2.7.9000
 Date: 2018-08-03
->>>>>>> a2bcd668
 Depends: R (>= 3.2.0)
 Imports:
 		cellranger,
