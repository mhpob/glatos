Package: glatos
Type: Package
Title: A package for the Great Lakes Acoustic Telemetry Observation System
Description: Functions useful to members of the Great Lakes Acoustic Telemetry Observation System https://glatos.glos.us; many more broadly relevant to simulating, processing, analysing, and visualizing acoustic telemetry data.
Version: 0.8.0.9005
Date: 2024-04-09
Depends: R (>= 3.5.0)
Imports:
		av,
		data.table,
		dplyr,
		fasterize,
		gdalUtilities,
		geodist,
		gdistance,
		geosphere,
		jsonlite,
		lubridate,
		plotrix,
		purrr,
		raster,
		readxl,
		sf,
		sp,
<<<<<<< HEAD
		units,
=======
		tibble,
		tidyr,
>>>>>>> d4d106f6
		zip
Suggests: 
		gganimate,
		gifski,
		knitr,
		methods,
		png,
		rmarkdown,
		terra,
		testthat (>= 3.0.0),
		tint
URL: https://github.com/ocean-tracking-network/glatos
BugReports: https://github.com/ocean-tracking-network/glatos/issues
Authors@R: c(
    person("Christopher", "Holbrook", email = "cholbrook@usgs.gov",
			role = c("cre", "aut")),
    person("Todd", "Hayden", role = "aut"),
		person("Thomas", "Binder", role = "aut"),
		person("Jon", "Pye", role = "aut"),
		person("Alex", "Nunes", role = "ctb"),
		person("Angela", "Dini", role = "ctb"),
		person("Ryan", "Gosse", role = "ctb"))
License: GPL-2
LazyLoad: yes
LazyData: true
RoxygenNote: 7.3.2
VignetteBuilder: knitr
Encoding: UTF-8
Roxygen: list(markdown = TRUE)
Config/testthat/edition: 3<|MERGE_RESOLUTION|>--- conflicted
+++ resolved
@@ -22,12 +22,6 @@
 		readxl,
 		sf,
 		sp,
-<<<<<<< HEAD
-		units,
-=======
-		tibble,
-		tidyr,
->>>>>>> d4d106f6
 		zip
 Suggests: 
 		gganimate,
