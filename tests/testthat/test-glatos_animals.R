# R/class-glatos_animals.R


test_that("glatos_animals works as expected", {
  # data.frame input

  x <- data.frame(
    animal_id = c("120", "107", "109"),
    tag_id_code = c("32024", "32012", "32014"),
    tag_code_space = c("A69-9001", "A69-9001", "A69-9001"),
    utc_release_date_time = as.POSIXct(
      c(
        "2011-03-28 00:00:00",
        "2011-03-28 00:01:00",
        "2011-03-28 00:05:00"
      ),
      tz = "UTC"
    ),
    release_latitude = c(41.56093, 41.56093, 41.56093),
    release_longitude = c(-83.645, -83.645, -83.645)
  )

  expect_equal(
    ga_df <- glatos_animals(
      animal_id = x$animal_id,
      tag_id_code = x$tag_id_code,
      tag_code_space = x$tag_code_space,
      utc_release_date_time = x$utc_release_date_time,
      release_latitude = x$release_latitude,
      release_longitude = x$release_longitude
    ),
    ga_df_shouldbe
  )

  expect_equal(
    as_glatos_animals(x),
    ga_df_shouldbe
  )

  expect_true(
    validate_glatos_animals(x)
  )

  expect_true(
    is_glatos_animals(ga_df)
  )

  expect_false(
    is_glatos_animals(x)
  )

  # sf input

  x_sf <- sf::st_as_sf(x,
    coords = c("release_longitude", "release_latitude"),
    remove = FALSE
  )

  expect_s3_class(
    ga_sf <- as_glatos_animals(x_sf),
    c("glatos_animals", "sf", "data.frame")
  )

  expect_equal(
    sf::st_drop_geometry(ga_sf),
    ga_df_shouldbe
  )


  # tibble input

  x_tbl <- dplyr::as_tibble(x)

  expect_s3_class(
    ga_tbl <- as_glatos_animals(x_tbl),
    c("tbl_df", "tbl", "data.frame")
  )

  expect_equal(
    as.data.frame(ga_tbl),
    as.data.frame(ga_df_shouldbe)
  )
})



test_that("validate_glatos_animals catches bad inputs", {
  # req_cols <- list(
  #   animal_id = "character",
  #   tag_id_code = "character",
  #   tag_code_space = "character",
  #   utc_release_date_time = "POSIXct"
  # )

  x <- data.frame(
    animal_id = c("120", "107", "109"),
    tag_id_code = c("32024", "32012", "32014"),
    tag_code_space = c("A69-9001", "A69-9001", "A69-9001"),
    utc_release_date_time = as.POSIXct(
      c(
        "2011-03-28 00:00:00",
        "2011-03-28 00:01:00",
        "2011-03-28 00:05:00"
      ),
      tz = "UTC"
    ),
    release_latitude = c(41.56093, 41.56093, 41.56093),
    release_longitude = c(-83.645, -83.645, -83.645)
  )

  # data.frame input; missing column name
  expect_error(
    as_glatos_animals(dplyr::rename(x,
      fish_name = animal_id,
      release_timestamp = utc_release_date_time
    )),
    regexp = "Required column(s) missing from input x",
    fixed = TRUE
  )
<<<<<<< HEAD
  
  
=======

  # # glatos_check_col_names
  # expect_error(
  #   glatos_check_col_names(
  #     dplyr::rename(x,
  #                   fish_name = animal_id,
  #                   release_timestamp = utc_release_date_time
  #     ),
  #     req_cols
  #   ),
  #   regexp = "Required column(s) missing from input x",
  #   fixed = TRUE
  # )


>>>>>>> 52e15ba1
  # data.frame input; wrong column class
  expect_error(
    as_glatos_animals(
      dplyr::mutate(x,
        animal_id = as.integer(animal_id),
        utc_release_date_time = as.character(utc_release_date_time)
      )
    ),
    regexp = "The following column(s) have wrong class",
    fixed = TRUE
  )
<<<<<<< HEAD
  
=======

  # # glatos_check_col_names
  # expect_error(
  #   glatos_check_col_classes(
  #     plyr::mutate(x,
  #                  animal_id = as.integer(animal_id),
  #                  utc_release_date_time = as.character(utc_release_date_time)
  #     ),
  #     req_cols
  #   ),
  #   regexp = "The following column(s) have wrong class",
  #   fixed = TRUE
  # )

>>>>>>> 52e15ba1

  # non-data.frame input
  expect_error(
    as_glatos_animals(
      unclass(x)
    ),
    regex = "Input x must inherit from data.frame",
    fixed = TRUE
  )
})<|MERGE_RESOLUTION|>--- conflicted
+++ resolved
@@ -85,12 +85,6 @@
 
 
 test_that("validate_glatos_animals catches bad inputs", {
-  # req_cols <- list(
-  #   animal_id = "character",
-  #   tag_id_code = "character",
-  #   tag_code_space = "character",
-  #   utc_release_date_time = "POSIXct"
-  # )
 
   x <- data.frame(
     animal_id = c("120", "107", "109"),
@@ -117,26 +111,7 @@
     regexp = "Required column(s) missing from input x",
     fixed = TRUE
   )
-<<<<<<< HEAD
-  
-  
-=======
 
-  # # glatos_check_col_names
-  # expect_error(
-  #   glatos_check_col_names(
-  #     dplyr::rename(x,
-  #                   fish_name = animal_id,
-  #                   release_timestamp = utc_release_date_time
-  #     ),
-  #     req_cols
-  #   ),
-  #   regexp = "Required column(s) missing from input x",
-  #   fixed = TRUE
-  # )
-
-
->>>>>>> 52e15ba1
   # data.frame input; wrong column class
   expect_error(
     as_glatos_animals(
@@ -148,24 +123,6 @@
     regexp = "The following column(s) have wrong class",
     fixed = TRUE
   )
-<<<<<<< HEAD
-  
-=======
-
-  # # glatos_check_col_names
-  # expect_error(
-  #   glatos_check_col_classes(
-  #     plyr::mutate(x,
-  #                  animal_id = as.integer(animal_id),
-  #                  utc_release_date_time = as.character(utc_release_date_time)
-  #     ),
-  #     req_cols
-  #   ),
-  #   regexp = "The following column(s) have wrong class",
-  #   fixed = TRUE
-  # )
-
->>>>>>> 52e15ba1
 
   # non-data.frame input
   expect_error(
