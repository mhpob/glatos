# Testing column that data.frame input returns expected
test_that("data.frame input gives expected result", {
<<<<<<< HEAD
  df_in <- walleye_detections[129:138,]

  expect_message(
    df_result <- false_detections(
      df_in,
      3600
    ),
    'The filter identified 2 \\(20\\%\\) of 10 detections as potentially false\\.'
  )

  expect_s3_class(df_result, 'glatos_detections')
  expect_s3_class(df_result, 'data.frame')

  expect_equal(dim(df_result), c(10, 31))

  expect_type(df_result$passed_filter, 'double')
  expect_equal(df_result$passed_filter,
               c(1, 1, 0, 1, 1, 1, 1, 0 ,1, 1))

  expect_equal(df_result[, 1:(ncol(df_result) - 1)],
               df_in)
=======
  df_test <- walleye_detections[129:138, ]
>>>>>>> 4fe213da

  # Check if expected and actual results are the same
  expect_snapshot(
    df_result
  )
})

# Testing column that data.frame input returns expected
test_that("data.table input gives expected result", {
<<<<<<< HEAD
  dt_in <- data.table::as.data.table(walleye_detections[129:138,])

  expect_message(
    dt_result <- false_detections(
      dt_in,
      3600
    ),
    'The filter identified 2 \\(20\\%\\) of 10 detections as potentially false\\.'
  )

  expect_s3_class(dt_result, 'data.table')
  expect_s3_class(dt_result, 'data.frame')

  expect_equal(dim(dt_result), c(10, 31))

  expect_type(dt_result$passed_filter, 'double')
  expect_equal(dt_result$passed_filter,
               c(1, 1, 0, 1, 1, 1, 1, 0 ,1, 1))

  expect_equal(dt_result[, 1:(ncol(dt_result) - 1)],
               dt_in)
=======
  dt_test <- data.table::as.data.table(walleye_detections[129:138, ])
>>>>>>> 4fe213da

  # Check if expected and actual results are the same
  expect_snapshot(
    dt_result
  )
})

# Testing column that tibble input returns expected
test_that("tibble input gives expected result", {
<<<<<<< HEAD
  tbl_in <- tibble::as_tibble(walleye_detections[129:138,])

  expect_message(
    tbl_result <- false_detections(
      tbl_in,
      3600
    ),
    'The filter identified 2 \\(20\\%\\) of 10 detections as potentially false\\.'
  )

  expect_s3_class(tbl_result, 'tbl_df')
  expect_s3_class(tbl_result, 'tbl')
  expect_s3_class(tbl_result, 'data.frame')

  expect_equal(dim(tbl_result), c(10, 31))

  expect_type(tbl_result$passed_filter, 'double')
  expect_equal(tbl_result$passed_filter,
               c(1, 1, 0, 1, 1, 1, 1, 0 ,1, 1))

  expect_equal(tbl_result[, 1:(ncol(tbl_result) - 1)],
               tbl_in)
=======
  tbl_test <- tibble::as_tibble(walleye_detections[129:138, ])
>>>>>>> 4fe213da

  # Check if expected and actual results are the same
  expect_snapshot(
    tbl_result
  )
})<|MERGE_RESOLUTION|>--- conflicted
+++ resolved
@@ -1,6 +1,5 @@
 # Testing column that data.frame input returns expected
 test_that("data.frame input gives expected result", {
-<<<<<<< HEAD
   df_in <- walleye_detections[129:138,]
 
   expect_message(
@@ -22,9 +21,6 @@
 
   expect_equal(df_result[, 1:(ncol(df_result) - 1)],
                df_in)
-=======
-  df_test <- walleye_detections[129:138, ]
->>>>>>> 4fe213da
 
   # Check if expected and actual results are the same
   expect_snapshot(
@@ -34,7 +30,7 @@
 
 # Testing column that data.frame input returns expected
 test_that("data.table input gives expected result", {
-<<<<<<< HEAD
+
   dt_in <- data.table::as.data.table(walleye_detections[129:138,])
 
   expect_message(
@@ -56,9 +52,6 @@
 
   expect_equal(dt_result[, 1:(ncol(dt_result) - 1)],
                dt_in)
-=======
-  dt_test <- data.table::as.data.table(walleye_detections[129:138, ])
->>>>>>> 4fe213da
 
   # Check if expected and actual results are the same
   expect_snapshot(
@@ -68,7 +61,6 @@
 
 # Testing column that tibble input returns expected
 test_that("tibble input gives expected result", {
-<<<<<<< HEAD
   tbl_in <- tibble::as_tibble(walleye_detections[129:138,])
 
   expect_message(
@@ -91,9 +83,6 @@
 
   expect_equal(tbl_result[, 1:(ncol(tbl_result) - 1)],
                tbl_in)
-=======
-  tbl_test <- tibble::as_tibble(walleye_detections[129:138, ])
->>>>>>> 4fe213da
 
   # Check if expected and actual results are the same
   expect_snapshot(
