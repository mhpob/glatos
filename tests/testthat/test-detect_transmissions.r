# spatial transmission output
tr_sf <- readRDS(
  test_path(
    "testdata",
    "transmit_along_path-tr_dfin_spout.rds"
  )
)

# non spatial transmission output
tr_df <- data.frame(
  x = sf::st_coordinates(tr_sf)[, "X"],
  y = sf::st_coordinates(tr_sf)[, "Y"],
  time = tr_sf$time,
  row.names = NULL
)

# add receivers (non-spatial)
recs_df <- expand.grid(
  x = c(-87.75, -87.65),
  y = c(48.5, 48.6)
)

recs_df$rec_id <- 1:nrow(recs_df)

# spatial receivers
recs_sf <- sf::st_as_sf(recs_df, coords = c("x", "y"), crs = 4326)


# Testing output matches desired format for each input

test_that("data.frame input, spatial output gives expected result", {
  # spatial detection output - 50% constant detection prob

  set.seed(33)

  expect_s3_class(
    dfin_spout <- detect_transmissions(
      trnsLoc = tr_df,
      recLoc = recs_df,
      detRngFun = function(x) 0.5,
      inputCRS = sf::st_crs(tr_sf),
      show_progress = FALSE
    ),
    'sf'
  )

  expect_equal(dim(dfin_spout), c(8, 5))

  # Check if expected and actual results are the same
  expect_snapshot(
    dfin_spout
  )
})


test_that("data.frame input, data.frame output gives expected result", {
  # non-spatial detection output - 50% constant detection prob

  set.seed(33)

  expect_s3_class(
    dfin_dfout <- detect_transmissions(
      trnsLoc = tr_df,
      recLoc = recs_df,
      detRngFun = function(x) 0.5,
      inputCRS = 4326,
      sp_out = FALSE,
      show_progress = FALSE
    ),
    'data.frame'
  )

  expect_equal(dim(dfin_dfout), c(8, 7))

  # Check if expected and actual results are the same
  expect_snapshot(
    dfin_dfout
  )
})

test_that("spatial input, data.frame output gives expected result", {
  # non-spatial detection output - 50% constant detection prob

  set.seed(33)

  expect_s3_class(
    spin_dfout <- detect_transmissions(
      trnsLoc = tr_sf,
      recLoc = recs_sf,
      detRngFun = function(x) 0.5,
      sp_out = FALSE,
<<<<<<< HEAD
      show_progress = FALSE),
    'data.frame'
  )

  expect_equal(dim(spin_dfout), c(8, 7))

  # Check if expected and actual results are the same
  expect_snapshot(
    spin_dfout
=======
      show_progress = FALSE
    )
>>>>>>> 4fe213da
  )
})



test_that("spatial input, spatial output gives expected result", {
  # spatial detection output - 50% constant detection prob

  set.seed(33)

  expect_s3_class(
    spin_spout <- detect_transmissions(
      trnsLoc = tr_sf,
      recLoc = recs_sf,
      detRngFun = function(x) 0.5,
      show_progress = FALSE
    ),
    'sf'
  )

  expect_equal(dim(spin_spout), c(8, 5))

  # Check if expected and actual results are the same
  expect_snapshot(
    spin_spout
  )
})<|MERGE_RESOLUTION|>--- conflicted
+++ resolved
@@ -89,7 +89,6 @@
       recLoc = recs_sf,
       detRngFun = function(x) 0.5,
       sp_out = FALSE,
-<<<<<<< HEAD
       show_progress = FALSE),
     'data.frame'
   )
@@ -99,10 +98,6 @@
   # Check if expected and actual results are the same
   expect_snapshot(
     spin_dfout
-=======
-      show_progress = FALSE
-    )
->>>>>>> 4fe213da
   )
 })
 
