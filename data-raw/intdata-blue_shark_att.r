--- conflicted
+++ resolved
@@ -14,35 +14,5 @@
 
 blue_shark_att <- convert_otn_to_att(dets, tags, deploymentSheet = deploy)
 
-<<<<<<< HEAD
-tags_erd_file <- system.file("extdata", "otn_aat_tag_releases.csv",
-  package = "glatos") 
-tags <- read.csv(tags_erd_file, as.is = TRUE)
-
-rcv_erd_file <- system.file("extdata", "otn_aat_receivers.csv",
-  package = "glatos") 
-stations <- read.csv(rcv_erd_file, as.is = TRUE)
-
-#Remove first row; (blank or metadata about the column) 
-animals <- animals[-1,] 
-tags <- tags[-1,]
-stations <- stations[-1,]
-
-#create ATT object
-blue_shark_att <- convert_otn_erddap_to_att(blue_shark_detections, 
-  tags, stations, animals)
-
-
-#----------------------------------------------------
-
-#add to sysdata.rda
-
 rda_file <- file.path("R/sysdata.rda")
-glatos:::add_internal_data(blue_shark_att, rda_file)
-
-#for exported ('public') data
-#devtools::use_data(walleye_detections, pkg = "..", overwrite = TRUE)
-=======
-rda_file <- file.path(".","R/sysdata.rda")
-glatos:::add_internal_data(blue_shark_att, rda_file)
->>>>>>> 65f50809
+glatos:::add_internal_data(blue_shark_att, rda_file)