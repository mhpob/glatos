#' Write a vdat_list object to disk in Innovasea Fathom VDAT CSV format
#'
#' Write a vdat_list object to disk in Innovasea Fathom VDAT CSV format
#'
#' @param vdat A \code{vdat_list} object; e.g., produced by
#'  \code{\link{read_vdat_csv}}..
#'
#' @param record_types An optional vector of character strings with names of
#'  record types to include in output. E.g., "DET" for detection records.
#'  Default (\code{NULL}) will write all record types present in input CSV
#'  \code{vdat}.
#'
#' @param out_file Character string with name of CSV file to be written. If
#'  \code{NULL} (default), or if \code{out_file} only contains a path, then file
#'  name will be derived from the data source file name using
#'  \code{tail(vdat$DATA_SOURCE_FILE$`File Name`, 1)}.
#'
#' @param output_format Character string with output format. Options are:
#'  \code{"csv.fathom"} (default) writes a single CSV file (for each input file)
#'  with multiple record types interleaved; \code{"csv.fathom.split"} writes a
#'  folder (for each input file) containing a separate CSV for each record type.
#'
#' @param include_empty Logical (default = \code{FALSE}). If \code{output_format
#'  = "csv.fathom.split"}, should files be written for empty objects.
#'
#' @param export_settings (NOT YET IMPLEMENTED). Placeholder for future
#'  specification of other options available via Fathom Data Export app. (E.g.,
#'  'Data Types to Include', 'Data Filter', 'Filename Suffix', 'Time Offset in
#'  Hours', 'Split CSV by UTC Day'.)
#'
#' @details Writing is done via \code{\link[data.table]{fwrite}}.
#'
#' @return A character string with full path and file name to output file.
#'
#' @author C. Holbrook (cholbrook@@usgs.gov)
#'
#' @examples
#' \dontrun{
#'
#' # Example 1. Read and write a single file
#'
#' vrl_file <- system.file("extdata", "detection_files_raw",
#'   "VR2W_109924_20110718_1.vrl",
#'   package = "glatos"
#' )
#'
#' temp_dir <- tempdir()
#'
#' csv_file <- vdat_convert(vrl_file, out_dir = temp_dir)
#'
#' # utils::browseURL(temp_dir)
#'
#' # read all record types
#' vdat <- read_vdat_csv(csv_file)
#'
#' # write to single file (output_format = "csv.fathom")
#' write_vdat_csv(vdat)
#'
#' # write to multiple files
#' write_vdat_csv(vdat, output_format = "csv.fathom.split")
#' }
#' @export
write_vdat_csv <- function(vdat,
                           record_types = NULL,
                           out_file = NULL,
                           output_format = "csv.fathom",
<<<<<<< HEAD
                           include_empty = FALSE,
                           export_settings = NULL) {
=======
                           include_empty = FALSE) {
  ##  Declare global variables for NSE & R CMD check
  record_type <- dt2 <- `Device Time (UTC)` <- `Time Correction (s)` <-
    `Ambient (deg C)` <- `Ambient Min (deg C)` <- `Ambient Max (deg C)` <-
    `Ambient Mean (deg C)` <- `Internal (deg C)` <- ..txt_cols <- txt <- NULL

>>>>>>> 34eecfdb
  # Check input class
  if (!inherits(vdat, "vdat_list")) {
    stop(
      "Input 'vdat' must have class ",
      "'vdat_list'"
    )
  }

  # Check and/or make output file path

  # Is path or file?
  out_file <- if (is.null(out_file)) {
    getwd()
  } else {
    normalizePath(out_file,
      mustWork = FALSE
    )
  }

  out_file_ext_in <- tools::file_ext(out_file)

  out_file_type <- ifelse(out_file_ext_in == "", "dir", "file")

  # File extension (and type) depends on output_format
  out_file_ext <-
    data.table::fcase(
      output_format == "csv.fathom", ".csv",
      output_format == "csv.fathom.split", ".csv-fathom-split"
    )

  if (out_file_type == "dir") {
    out_file_name <- gsub("\\.vrl$|\\.vdat$",
      out_file_ext,
      utils::tail(vdat$DATA_SOURCE_FILE$`File Name`, 1),
      ignore.case = TRUE
    )

    out_file <- file.path(out_file, out_file_name)
  } else {
    # Change ext. if warranted
    out_file <- gsub(
      paste0("\\.", out_file_ext_in, "$"),
      out_file_ext,
      out_file
    )
  }


  # Make vdat csv format version and identify data generating mechanism
  src_version <- paste0(
    "VEMCO DATA LOG,",
    attr(vdat, "fathom_csv_version"), ",",
    paste0(
      "glatos-",
      packageVersion("glatos")
    )
  )


  # Subset record_types
  if (is.null(record_types)) {
    record_types <- names(vdat)
  } else {
    vdat <- vdat[record_types]
  }

  # Compress each list element into a character vector

  vdat_lines_body <- stats::setNames(
    object = vector("list", length(record_types)),
    record_types
  )

  vdat_lines_header <- stats::setNames(
    object = vector("list", length(record_types)),
    record_types
  )

  for (i in 1:length(record_types)) {
    # Make a deep copy
    x_i <- data.table::as.data.table(vdat[[i]])

    # Make record_type identifer column
    record_type_i <- names(vdat[i])
    record_type_i_desc <- paste0(record_type_i, "_DESC")
    x_i[, record_type := record_type_i]

    data.table::setcolorder(x_i, "record_type")


    if ("Device Time (UTC)" %in% names(x_i)) {
      x_i[, dt2 := `Device Time (UTC)`] # for sort later
    } else {
      x_i[, dt2 := as.POSIXct(NA)]
    }

    # format timestamp columns for output
    timestamp_cols <- names(which(sapply(x_i, inherits, what = "POSIXct")))

    # Exclude dtc if present
    timestamp_cols <- setdiff(timestamp_cols, "dt2")


    # Round and format all timestamp cols

    if (length(timestamp_cols) > 0) {
      x_i[, (timestamp_cols) := lapply(.SD, format_POSIXt,
        digits = 6,
        drop0trailing = TRUE
      ),
      .SDcols = timestamp_cols
      ]
    }

    if ("Time Correction (s)" %in% names(x_i)) {
      x_i[, `Time Correction (s)` := format(
        round(`Time Correction (s)`,
          digits = 9
        ),
        nsmall = 9,
        trim = TRUE,
        drop0trailing = FALSE,
        scientific = FALSE
      )]

      x_i[
        `Time Correction (s)` == "0.000000000",
        `Time Correction (s)` := "0"
      ]
    }

    if ("Ambient (deg C)" %in% names(x_i)) {
      x_i[, `Ambient (deg C)` := format(
        round(`Ambient (deg C)`,
          digits = 1
        ),
        nsmall = 1,
        trim = TRUE,
        drop0trailing = FALSE,
        scientific = FALSE
      )]

      x_i[`Ambient (deg C)` == "NA", `Ambient (deg C)` := NA_character_]
    }

    if ("Ambient Min (deg C)" %in% names(x_i)) {
      x_i[, `Ambient Min (deg C)` := format(
        round(`Ambient Min (deg C)`,
          digits = 2
        ),
        nsmall = 2,
        trim = TRUE,
        drop0trailing = FALSE,
        scientific = FALSE
      )]

      x_i[`Ambient Min (deg C)` == "NA", `Ambient Min (deg C)` := NA_character_]
    }

    if ("Ambient Max (deg C)" %in% names(x_i)) {
      x_i[, `Ambient Max (deg C)` := format(
        round(`Ambient Max (deg C)`,
          digits = 2
        ),
        nsmall = 2,
        trim = TRUE,
        drop0trailing = FALSE,
        scientific = FALSE
      )]

      x_i[`Ambient Max (deg C)` == "NA", `Ambient Max (deg C)` := NA_character_]
    }

    if ("Ambient Mean (deg C)" %in% names(x_i)) {
      x_i[, `Ambient Mean (deg C)` := format(
        round(`Ambient Mean (deg C)`,
          digits = 2
        ),
        nsmall = 2,
        trim = TRUE,
        drop0trailing = FALSE,
        scientific = FALSE
      )]

      x_i[`Ambient Mean (deg C)` == "NA", `Ambient Mean (deg C)` := NA_character_]
    }

    if ("Internal (deg C)" %in% names(x_i)) {
      x_i[, `Internal (deg C)` := format(
        round(`Internal (deg C)`,
          digits = 1
        ),
        nsmall = 1,
        trim = TRUE,
        drop0trailing = FALSE,
        scientific = FALSE
      )]

      x_i[`Internal (deg C)` == "NA", `Internal (deg C)` := NA_character_]
    }


    # Create text string
    txt_cols <- setdiff(names(x_i), c("dt2", "txt"))


    if (nrow(x_i) > 0) {
      # write to temp file; read back in, ignore delim

      temp_file_i <- tempfile()

      fwrite(x_i[, ..txt_cols], file = temp_file_i)

      x_i[, txt := fread(temp_file_i, sep = "")]
    } else {
      x_i[, txt := ""]
    }

    # Subset
    vdat_lines_body[[i]] <- x_i[, c("record_type", "dt2", "txt")]

    vdat_lines_header[[i]] <- paste(
      gsub(
        "record_type",
        record_type_i_desc,
        txt_cols
      ),
      collapse = ","
    )

    # Fix version-specific bugs

    if (record_type_i == "EVENT") {
      event_colnames_to_drop <- paste0("V", 12:17)
      vdat_lines_header[[i]] <- gsub(
        paste(event_colnames_to_drop,
          collapse = "|"
        ),
        "",
        vdat_lines_header[[i]]
      )
    }

    if (record_type_i == "PING") {
      ping_colnames_to_drop <- paste0("V", 14:17)
      vdat_lines_header[[i]] <- gsub(
        paste(ping_colnames_to_drop,
          collapse = "|"
        ),
        "",
        vdat_lines_header[[i]]
      )
    }
  } # end i


  # Combine among record types

  vdat_lines_header2 <- unname(do.call(c, vdat_lines_header))

  vdat_lines_header3 <- paste0(
    "RECORD TYPE",
    paste(rep(",FIELD", max(sapply(vdat, ncol)) - 1),
      collapse = ""
    )
  )

  if (output_format == "csv.fathom") {
    vdat_lines_body2 <- data.table::rbindlist(vdat_lines_body)

    data.table::setkey(vdat_lines_body2, dt2)


    vdat_out <- data.table::data.table(
      c(
        src_version,
        vdat_lines_header3,
        vdat_lines_header2,
        vdat_lines_body2$txt
      )
    )

    data.table::fwrite(
      x = vdat_out,
      file = out_file,
      col.names = FALSE,
      quote = FALSE
    )
  }

  if (output_format == "csv.fathom.split") {
    # Create folder if not exist
    if (!dir.exists(out_file)) dir.create(out_file)


    # Write csv for each record type

    for (i in 1:length(vdat_lines_body)) {
      if (nrow(vdat_lines_body[[i]]) > 0 | include_empty) {
        out_file_i <- file.path(
          out_file,
          paste0(
            names(vdat_lines_body[i]),
            ".csv"
          )
        )

        vdat_out_i <- data.table::data.table(c(
          src_version,
          "",
          vdat_lines_header2[[i]],
          vdat_lines_body[[i]]$txt
        ))

        data.table::fwrite(
          x = vdat_out_i,
          file = out_file_i,
          col.names = FALSE,
          quote = FALSE
        )
      } # end if
    } # end i
  }

  return(out_file)
}


#' Round timestamp by fractional second and coerce to character
#'
#' @param x A \code{POSIXct} or \code{POSIXlt} object.
#'
#' @param digits The number of decimal places to which seconds is rounded.
#'
#' @param drop0trailing logical (default = TRUE), indicating if trailing zeros,
#'   i.e., "0" after the decimal mark, should be removed. Passed to
#'   \link{format} which passes to \link{prettyNum}.
#'
#' @return A character vector in format like \code{"\%Y-\%m-\%d \%H:\%M:\%OSn"}
#'   (see \link{strptime} but see 'detail' for differences).
#'
#' @details Differs from e.g., \code{format(x, format = "\%Y-\%m-\%d
#'   \%H:\%M:\%OS6")} in that (1) rounding is used (not truncation) and (2)
#'   trailing 0s can be omitted (via \code{drop0trailing}).
#'
#' @details Differs from \code{lubridate::round_Date} in that it is accurate for
#'   < 1 sec (see example 1 below for motivating example) but requires coercion
#'   to POSIXlt before rounding and coercing to character.
#'
#'
#' @examples
#'
#' # Example 1 - motivating example: e.g., trouble with lubridate::round_Date
#' t1 <- as.POSIXct("2011-05-08 05:37:39.245541", tz = "UTC")
#' format(t1, digits = 6)
#'
#' t2 <- lubridate::round_date(t1, unit = "0.00001s")
#' format(t2, digits = 6)
#'
#' t3 <- format_POSIXt(t1, digits = 5)
#' format(t3, digits = 6)
#'
#' # Example 2
#' t1 <- as.POSIXct(
#'   c(
#'     "2011-03-08 23:59:58",
#'     "2011-03-08 23:59:58.828867"
#'   ),
#'   tz = "UTC"
#' )
#' format_POSIXt(t1, digits = 5, drop0trailing = FALSE)
#' format_POSIXt(t1, digits = 5, drop0trailing = TRUE)
#'

#' @export
format_POSIXt <- function(x, digits = 0, drop0trailing = TRUE) {
  digits <- as.integer(digits) # for as.character

  stopifnot(
    "'digits' must be >= 0 and <= 14" =
      data.table::between(digits, 0, 14)
  )

  # Coerce to POSIXlt
  xlt <- if (inherits(x, "POSIXct")) {
    as.POSIXlt(x)
  } else if (inherits(x, "POSIXlt")) {
    x
  } else {
    stop("class of input 'x' must be 'POSIXct' or 'POSIXlt'.")
  }

  # Round seconds value
  xlt$sec <- round(xlt$sec, digits = digits)

  # Format fractional seconds for output
  frac_sec <- if (digits > 0) {
    do.call(
      format,
      c(list(x = xlt$sec %% 1),
        drop0trailing = drop0trailing,
        trim = TRUE
      )
    )
  } else {
    character()
  }

  frac_sec <- gsub("^0|^NA$", "", frac_sec)


  # Format as string and truncate
  xch <- do.call(format, c(list(x = xlt),
    format = "%Y-%m-%d %H:%M:%S",
    digits = 0
  ))

  xch[is.na(xch)] <- ""

  xout <- paste0(xch, frac_sec)
  xout[xout == ""] <- NA_character_

  return(xout)
}


#' Subset method for vdat_list that retains attributes
#'
#' @param x a vdat_list from which to extract element(s).
#' @param i indices specifying elements to extract or replace.
#' @param ... unused.
#'
#' @export
`[.vdat_list` <- function(x, i, ...) {
  attrs <- attributes(x)
  out <- unclass(x)
  out <- out[i]
  if (!is.null(attrs$names)) attrs$names <- names(x)[i]
  attributes(out) <- attrs
  out
}<|MERGE_RESOLUTION|>--- conflicted
+++ resolved
@@ -64,17 +64,14 @@
                            record_types = NULL,
                            out_file = NULL,
                            output_format = "csv.fathom",
-<<<<<<< HEAD
                            include_empty = FALSE,
                            export_settings = NULL) {
-=======
-                           include_empty = FALSE) {
+
   ##  Declare global variables for NSE & R CMD check
   record_type <- dt2 <- `Device Time (UTC)` <- `Time Correction (s)` <-
     `Ambient (deg C)` <- `Ambient Min (deg C)` <- `Ambient Max (deg C)` <-
     `Ambient Mean (deg C)` <- `Internal (deg C)` <- ..txt_cols <- txt <- NULL
 
->>>>>>> 34eecfdb
   # Check input class
   if (!inherits(vdat, "vdat_list")) {
     stop(
